# Copyright (C) 2021  sk4la <sk4la.box@gmail.com>
#
# This program is free software: you can redistribute it and/or modify
# it under the terms of the GNU General Public License as published by
# the Free Software Foundation, either version 3 of the License, or
# (at your option) any later version.
#
# This program is distributed in the hope that it will be useful,
# but WITHOUT ANY WARRANTY; without even the implied warranty of
# MERCHANTABILITY or FITNESS FOR A PARTICULAR PURPOSE.  See the
# GNU General Public License for more details.
#
# You should have received a copy of the GNU General Public License
# along with this program.  If not, see <https://www.gnu.org/licenses/>.

import abc
import enum
import logging
import pathlib
import platform
import re
import typing

from baseline import errors, schema

__all__: typing.Tuple[str, ...] = (
    "Extractor",
    "Kind",
)


@enum.unique
class Kind(str, enum.Enum):
    FILE: int = enum.auto()
    DIRECTORY: int = enum.auto()
    SYMLINK: int = enum.auto()
    BLOCK_DEVICE: int = enum.auto()
    CHARACTER_DEVICE: int = enum.auto()
    FIFO: int = enum.auto()
    SOCKET: int = enum.auto()
    MOUNT: int = enum.auto()
    OTHER: int = enum.auto()

    def __str__(self):
        return self.name.lower()


<<<<<<< HEAD

class Extractor:
    """Pseudo-abstract class."""
=======
class Extractor(abc.ABC):
    """Abstract class used to derive all extractors."""
>>>>>>> 23a0b393

    EXTENSION_FILTERS: typing.Tuple[str, ...] = tuple()
    KINDS: typing.Tuple[int, ...] = (
        Kind.FILE,
        Kind.DIRECTORY,
        Kind.SYMLINK,
        Kind.BLOCK_DEVICE,
        Kind.CHARACTER_DEVICE,
        Kind.FIFO,
        Kind.SOCKET,
        Kind.MOUNT,
        Kind.OTHER,
    )
    MAGIC_SIGNATURE_FILTERS: typing.Tuple[str, ...] = tuple()
    SYSTEM_FILTERS: typing.Tuple[str, ...] = tuple()

    @property
    @abc.abstractmethod
    def KEY(self) -> str:
        ...

    @property
    @classmethod
    def is_compatible(cls: object) -> bool:
        return any(re.match(pattern, platform.system()) for pattern in cls.SYSTEM_FILTERS)

    @classmethod
    def supports(
        cls: object,
        entry: pathlib.Path,
        kind: int = Kind.FILE,
        magic_signature: typing.Optional[str] = None,
    ) -> bool:
        if kind not in cls.KINDS:
            return False

        filters: typing.List[bool] = [
            any(re.match(pattern, entry.suffix) for pattern in cls.EXTENSION_FILTERS),
        ]

        if magic_signature:
            filters.append(
                any(re.match(pattern, magic_signature) for pattern in cls.MAGIC_SIGNATURE_FILTERS),
            )

        return any(filters)

    def __init__(
        self: object,
        entry: pathlib.Path,
        kind: typing.Optional[int] = Kind.FILE,
        remap: typing.Dict[pathlib.Path, pathlib.Path] = {},
    ) -> None:
        self.logger: logging.Logger = logging.getLogger(__name__)

        self.entry: pathlib.Path = entry
        self.kind: typing.Optional[int] = kind
        self.remap: typing.Dict[pathlib.Path, pathlib.Path] = remap

    def remap_location(self: object, location: pathlib.Path) -> pathlib.Path:
        for source, destination in self.remap.items():
            try:
                location: pathlib.Path = destination / location.relative_to(source)

            except ValueError:
                pass

        return location

    @abc.abstractmethod
    def run(self: object, record: schema.Record) -> None:
        ...<|MERGE_RESOLUTION|>--- conflicted
+++ resolved
@@ -45,14 +45,8 @@
         return self.name.lower()
 
 
-<<<<<<< HEAD
-
-class Extractor:
-    """Pseudo-abstract class."""
-=======
 class Extractor(abc.ABC):
     """Abstract class used to derive all extractors."""
->>>>>>> 23a0b393
 
     EXTENSION_FILTERS: typing.Tuple[str, ...] = tuple()
     KINDS: typing.Tuple[int, ...] = (
